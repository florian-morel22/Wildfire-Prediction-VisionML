--- conflicted
+++ resolved
@@ -3,17 +3,9 @@
 
 from pathlib import Path
 
-<<<<<<< HEAD
-from utils import load_data
-from models import ViTEncoder, SegFormerEncoder
+from utils import load_data 
+from models import ViTEncoder, ResNetEncoder, SegFormerEncoder
 from methods import Method, BasicCNN, ViT, BasicClustering, AdvancedClustering
-=======
-from utils import load_data 
-from models import ViTEncoder, ResNetEncoder
-from utils import WildfireDataset
-from torch.utils.data import Subset
-from methods import Method, BasicCNN, ViT, BasicClustering
->>>>>>> c7c18493
 
 
 def main(args):
@@ -42,7 +34,18 @@
         )
 
         sessions.append(("clustering_vit", method))
-<<<<<<< HEAD
+        
+    if method_name == "clustering_resnet" or method_name == "all":
+        encoder = ResNetEncoder(device=device)
+        method = BasicClustering(
+            encoder=encoder,
+            device=device,
+            method=args.clustering_algo, 
+            nb_cluster=args.nb_clusters
+        )
+
+        transform = None
+        sessions.append(("clustering_resnet", method))
     
     if method_name == "advanced_clustering" or method_name == "all":
         encoder = ViTEncoder(device=device)
@@ -65,20 +68,6 @@
         )
         
         sessions.append(("advanced_clustering1", method))
-=======
-        
-    if method_name == "clustering_resnet" or method_name == "all":
-        encoder = ResNetEncoder(device=device)
-        method = BasicClustering(
-            encoder=encoder,
-            device=device,
-            method=args.clustering_algo, 
-            nb_cluster=args.nb_clusters
-        )
-
-        transform = None
-        sessions.append(("clustering_resnet", method))
->>>>>>> c7c18493
 
     train_df, valid_df, test_df = load_data(data_path, args.DEBUG, num_samples=num_samples)
     
@@ -104,10 +93,6 @@
         "--method",
         type=str,
         default=BasicCNN,
-<<<<<<< HEAD
-=======
-        choices=["basic_cnn", "vit", "clustering_vit", "clustering_resnet", "all"],
->>>>>>> c7c18493
         help="Method to run"
     )
     parser.add_argument(
